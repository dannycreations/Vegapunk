--- conflicted
+++ resolved
@@ -51,11 +51,7 @@
     "humanize-duration": "^3.33.0",
     "jsonc-parser": "^3.3.1",
     "nanoid": "3.3.11",
-<<<<<<< HEAD
     "zod": "^4.0.5"
-=======
-    "zod": "^3.25.76"
->>>>>>> a4697b3b
   },
   "devDependencies": {
     "@types/humanize-duration": "^3.27.4"
